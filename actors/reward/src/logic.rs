--- conflicted
+++ resolved
@@ -160,13 +160,8 @@
     // Converted from: https://github.com/filecoin-project/specs-actors/blob/d56b240af24517443ce1f8abfbdab7cb22d331f1/actors/builtin/reward/reward_logic_test.go#L43
     #[test]
     fn test_baseline_reward() {
-<<<<<<< HEAD
-        let step = BigInt::from(5000_i64).shl(u128::BITS) - BigInt::from(77_777_777_777_i64);
-        let delta = BigInt::from(1_i64).shl(u128::BITS) - BigInt::from(33_333_333_333_i64);
-=======
         let step = BigInt::from(5000_i64).shl(u128::BITS) - BigInt::from(77_777_777_777_i64); // offset from full integers
         let delta = BigInt::from(1_i64).shl(u128::BITS) - BigInt::from(33_333_333_333_i64); // offset from full integers
->>>>>>> 96859d5a
 
         let mut prev_theta = BigInt::from(0i64);
         let mut theta = delta;
